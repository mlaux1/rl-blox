import gymnasium as gym
import jax.numpy as jnp
import optax
from flax import nnx

from rl_blox.algorithm.dqn import train_dqn
from rl_blox.blox.function_approximator.mlp import MLP
from rl_blox.blox.replay_buffer import ReplayBuffer
from rl_blox.logging.logger import AIMLogger

# Set up environment
env_name = "CartPole-v1"
env = gym.make(env_name)
seed = 42
env = gym.wrappers.RecordEpisodeStatistics(env)
env.action_space.seed(seed)

hparams_model = dict(
    hidden_nodes=[64, 64],
    activation="relu",
)
hparams_algorithm = dict(
    buffer_size=50_000,
    total_timesteps=50_000,
    learning_rate=0.003,
    seed=seed,
)

logger = AIMLogger()
logger.define_experiment(
    env_name=env_name,
    algorithm_name="DQN",
    hparams=hparams_model | hparams_algorithm,
)

# Initialise the Q-Network
q_net = MLP(
    env.observation_space.shape[0],
    int(env.action_space.n),
<<<<<<< HEAD
    [32, 32],
    "relu",
    nnx.Rngs(seed),
)

# Initialise the replay buffer
rb = ReplayBuffer(50_000)
=======
    rngs=nnx.Rngs(seed),
    **hparams_model,
)

# Initialise the replay buffer
rb = ReplayBuffer(hparams_algorithm.pop("buffer_size"), discrete_actions=True)
>>>>>>> a95dd85c

# initialise optimiser
optimizer = nnx.Optimizer(
    q_net, optax.rprop(hparams_algorithm.pop("learning_rate"))
)

# Train
q, _ = train_dqn(
    q_net,
    env,
    rb,
    optimizer,
<<<<<<< HEAD
    seed=seed,
    total_timesteps=50_000,
=======
    **hparams_algorithm,
    logger=logger,
>>>>>>> a95dd85c
)
env.close()

# Show the final policy
eval_env = gym.make(env_name, render_mode="human")
obs, _ = eval_env.reset()

while True:
    action = int(jnp.argmax(q([obs])))
    next_obs, reward, terminated, truncated, info = eval_env.step(action)

    if terminated or truncated:
        obs, _ = eval_env.reset()
    else:
        obs = next_obs<|MERGE_RESOLUTION|>--- conflicted
+++ resolved
@@ -37,22 +37,12 @@
 q_net = MLP(
     env.observation_space.shape[0],
     int(env.action_space.n),
-<<<<<<< HEAD
-    [32, 32],
-    "relu",
-    nnx.Rngs(seed),
-)
-
-# Initialise the replay buffer
-rb = ReplayBuffer(50_000)
-=======
     rngs=nnx.Rngs(seed),
     **hparams_model,
 )
 
 # Initialise the replay buffer
 rb = ReplayBuffer(hparams_algorithm.pop("buffer_size"), discrete_actions=True)
->>>>>>> a95dd85c
 
 # initialise optimiser
 optimizer = nnx.Optimizer(
@@ -65,13 +55,8 @@
     env,
     rb,
     optimizer,
-<<<<<<< HEAD
-    seed=seed,
-    total_timesteps=50_000,
-=======
     **hparams_algorithm,
     logger=logger,
->>>>>>> a95dd85c
 )
 env.close()
 
