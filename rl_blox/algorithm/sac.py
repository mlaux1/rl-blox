--- conflicted
+++ resolved
@@ -268,13 +268,9 @@
     q_target: ContinuousClippedDoubleQNet | None = None,
     entropy_control: EntropyControl | None = None,
     logger: LoggerBase | None = None,
-<<<<<<< HEAD
     max_episodes: int | None = None,
-=======
     global_step: int = 0,
->>>>>>> 430f13a7
     progress_bar: bool = True,
-    step_offset: int = 1,
 ) -> tuple[
     nnx.Module,
     nnx.Optimizer,
@@ -379,13 +375,11 @@
     logger : LoggerBase, optional
         Experiment logger.
 
-<<<<<<< HEAD
     max_episodes : int, optional
         Number of maximum training episodes.
-=======
+
     global_step : int, optional
         Global step to start training from. If not set, will start from 0.
->>>>>>> 430f13a7
 
     progress_bar : bool, optional
         Flag to enable/disable the tqdm progressbar.
@@ -505,11 +499,9 @@
         logger.start_new_episode()
     obs, _ = env.reset(seed=seed)
     steps_per_episode = 0
-<<<<<<< HEAD
+
     training_eps = 0
-=======
     accumulated_reward = 0.0
->>>>>>> 430f13a7
 
     for global_step in trange(
         global_step, total_timesteps, disable=not progress_bar
@@ -582,14 +574,14 @@
 
             if logger is not None:
                 for k, v in stats.items():
-                    logger.record_stat(k, v, step=global_step + step_offset)
+                    logger.record_stat(k, v, step=global_step)
                 for k, v in updated_modules.items():
-                    logger.record_epoch(k, v, step=global_step + step_offset)
+                    logger.record_epoch(k, v, step=global_step)
 
         if termination or truncation:
             if logger is not None:
                 logger.record_stat(
-                    "return", accumulated_reward, step=global_step + 1
+                    "return", accumulated_reward, step=global_step
                 )
                 logger.stop_episode(steps_per_episode)
             episode_idx += 1
@@ -599,7 +591,7 @@
                 logger.start_new_episode()
             obs, _ = env.reset()
             steps_per_episode = 0
-<<<<<<< HEAD
+            accumulated_reward = 0.0
 
             training_eps += 1
             if max_episodes is not None and training_eps >= max_episodes:
@@ -625,9 +617,6 @@
                     replay_buffer,
                     global_step + 1,
                 )
-=======
-            accumulated_reward = 0.0
->>>>>>> 430f13a7
         else:
             obs = next_obs
 
