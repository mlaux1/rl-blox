from collections import namedtuple
from functools import partial

import chex
import gymnasium as gym
import jax
import jax.numpy as jnp
import numpy as np
import optax
from flax import nnx
from tqdm.rich import trange

from ..blox.double_qnet import ContinuousClippedDoubleQNet
from ..blox.function_approximator.gaussian_mlp import GaussianMLP
from ..blox.function_approximator.mlp import MLP
from ..blox.function_approximator.policy_head import (
    GaussianTanhPolicy,
    StochasticPolicyBase,
)
from ..blox.losses import sac_loss
from ..blox.replay_buffer import ReplayBuffer
from ..blox.target_net import soft_target_net_update
from ..logging.logger import LoggerBase
from .dqn import train_step_with_loss


def sac_actor_loss(
    policy: StochasticPolicyBase,
    q: ContinuousClippedDoubleQNet,
    alpha: float,
    action_key: jnp.ndarray,
    observations: jnp.ndarray,
) -> jnp.ndarray:
    r"""Actor loss for Soft Actor-Critic with double Q learning.

    .. math::

        \mathcal{L}(\theta)
        =
        \frac{1}{N}
        \sum_{o \in \mathcal{D}, a \sim \pi_{\theta}(a|o)}
        \alpha \log \pi_{\theta}(a|o)
        -
        \min(Q_1(o, a), Q_2(o, a))

    Parameters
    ----------
    policy : StochasticPolicyBase
        Policy.

    q : ContinuousClippedDoubleQNet
        Action-value function represented by double Q network.

    alpha : float
        Entropy coefficient.

    action_key : array
        Random key for action generation.

    observations : array, (n_observations,) + observation_space.shape
        Batch of observations.

    Returns
    -------
    actor_loss : array, shape ()
        Loss value.
    """
    actions = policy.sample(observations, action_key)
    log_prob = policy.log_probability(observations, actions)
    obs_act = jnp.concatenate((observations, actions), axis=-1)
    q_value = q(obs_act).squeeze()
    actor_loss = (alpha * log_prob - q_value).mean()
    return actor_loss


class EntropyCoefficient(nnx.Module):
    """Entropy coefficient alpha, internally represented by log of alpha."""

    log_alpha: nnx.Param[jnp.ndarray]

    def __init__(self, log_alpha: jnp.ndarray):
        self.log_alpha = nnx.Param(log_alpha)

    def __call__(self) -> jnp.ndarray:
        return jnp.exp(self.log_alpha.value)


def sac_exploration_loss(
    policy: StochasticPolicyBase,
    target_entropy: float,
    action_key: jnp.ndarray,
    observations: jnp.ndarray,
    alpha: EntropyCoefficient,
) -> jnp.ndarray:
    r"""Exploration loss used to update entropy coefficient alpha.

    Parameters
    ----------
    policy : StochasticPolicyBase
        Policy.

    target_entropy : float
        Target value for entropy.

    action_key : array
        Key for random sampling.

    observations : array, shape (n_observations,) + observation_space.shape
        Observations.

    alpha : EntropyCoefficient
        Entropy coefficient, internally represented by log alpha.

    Returns
    -------
    loss : array, shape ()
        Loss value.
    """
    actions = policy.sample(observations, action_key)
    log_prob = policy.log_probability(observations, actions)
    return (-alpha() * (log_prob + target_entropy)).mean()


class EntropyControl:
    """Automatic entropy tuning."""

    autotune: bool
    target_entropy: float
    _alpha: EntropyCoefficient
    alpha_: jnp.ndarray
    optimizer: nnx.Optimizer | None

    def __init__(self, env, alpha, autotune, learning_rate):
        self.autotune = autotune
        if self.autotune:
            self.target_entropy = -float(
                jnp.prod(jnp.array(env.action_space.shape))
            )
            self._alpha = EntropyCoefficient(jnp.zeros(1))
            self.alpha_ = self._alpha()
            self.optimizer = nnx.Optimizer(
                self._alpha,
                optax.adam(learning_rate=learning_rate),
                wrt=nnx.Param,
            )
        else:
            self.target_entropy = alpha
            self.alpha_ = alpha
            self.optimizer = None

    def update(self, policy, observations, action_key):
        """Update entropy coefficient alpha."""
        if not self.autotune:
            return 0.0

        exploration_loss, self.alpha_ = _update_entropy_coefficient(
            self.optimizer,
            policy,
            self.target_entropy,
            action_key,
            observations,
            self._alpha,
        )
        return exploration_loss


@nnx.jit
def _update_entropy_coefficient(
    optimizer,
    policy,
    target_entropy,
    action_key,
    observations,
    log_alpha,
):
    exploration_loss, grad = nnx.value_and_grad(
        sac_exploration_loss, argnums=4
    )(
        policy,
        target_entropy,
        action_key,
        observations,
        log_alpha,
    )
    optimizer.update(log_alpha, grad)
    alpha = log_alpha()
    return exploration_loss, alpha


def create_sac_state(
    env: gym.Env[gym.spaces.Box, gym.spaces.Box],
    policy_shared_head: bool = False,
    policy_hidden_nodes: list[int] | tuple[int] = (256, 256),
    policy_activation: str = "swish",
    policy_learning_rate: float = 3e-4,
    q_hidden_nodes: list[int] | tuple[int] = (256, 256),
    q_activation: str = "relu",
    q_learning_rate: float = 1e-3,
    seed: int = 0,
) -> namedtuple:
    """Create components for SAC algorithm with default configuration."""
    env.action_space.seed(seed)

    policy_net = GaussianMLP(
        policy_shared_head,
        env.observation_space.shape[0],
        env.action_space.shape[0],
        policy_hidden_nodes,
        policy_activation,
        nnx.Rngs(seed),
    )
    policy = GaussianTanhPolicy(policy_net, env.action_space)
    policy_optimizer = nnx.Optimizer(
        policy, optax.adam(learning_rate=policy_learning_rate), wrt=nnx.Param
    )

    q1 = MLP(
        env.observation_space.shape[0] + env.action_space.shape[0],
        1,
        q_hidden_nodes,
        q_activation,
        nnx.Rngs(seed),
    )

    q2 = MLP(
        env.observation_space.shape[0] + env.action_space.shape[0],
        1,
        q_hidden_nodes,
        q_activation,
        nnx.Rngs(seed + 1),
    )
    q = ContinuousClippedDoubleQNet(q1, q2)
    q_optimizer = nnx.Optimizer(
        q, optax.adam(learning_rate=q_learning_rate), wrt=nnx.Param
    )

    return namedtuple(
        "SACState",
        [
            "policy",
            "policy_optimizer",
            "q",
            "q_optimizer",
        ],
    )(policy, policy_optimizer, q, q_optimizer)


def train_sac(
    env: gym.Env[gym.spaces.Box, gym.spaces.Box],
    policy: StochasticPolicyBase,
    policy_optimizer: nnx.Optimizer,
    q: ContinuousClippedDoubleQNet,
    q_optimizer: nnx.Optimizer,
    seed: int = 1,
    total_timesteps: int = 1_000_000,
    buffer_size: int = 1_000_000,
    gamma: float = 0.99,
    tau: float = 0.005,
    batch_size: int = 256,
    learning_starts: float = 5_000,
    entropy_learning_rate: float = 1e-3,
    policy_delay: int = 2,
    target_network_delay: int = 1,
    alpha: float = 0.2,
    autotune: bool = True,
    replay_buffer: ReplayBuffer | None = None,
    q_target: ContinuousClippedDoubleQNet | None = None,
    entropy_control: EntropyControl | None = None,
    logger: LoggerBase | None = None,
<<<<<<< HEAD
    max_episodes: int | None = None,
=======
    progress_bar: bool = True,
>>>>>>> 35f8a1fc
) -> tuple[
    nnx.Module,
    nnx.Optimizer,
    nnx.Module,
    nnx.Module,
    nnx.Optimizer,
    EntropyControl,
    ReplayBuffer,
    int,
]:
    r"""Soft actor-critic (SAC).

    Soft actor-critic [1]_ [2]_ is a maximum entropy algorithm, i.e., it
    optimizes (for :math:`\gamma=1`)

    .. math::

        \pi^*
        =
        \arg\max_{\pi} \sum_t \mathbb{E}_{(s_t, a_t) \sim \rho_{\pi}}
        \left[
        r(s_t, a_t) + \alpha \mathcal{H}(\pi(\cdot|s_t))
        \right],

    where :math:`\alpha` is the temperature parameter that determines the
    relative importance of the entropy term :math:`\mathcal{H}` against the
    reward.

    In addition, this implementation allows to automatically tune the
    temperature :math:`\alpha.`, uses a
    :class:`~.blox.double_qnet.ContinuousClippedDoubleQNet`, and uses target
    networks [3]_ for both Q networks.

    Parameters
    ----------
    env : gymnasium.Env
        Gymnasium environment.

    policy : StochasticPolicyBase
        Stochastic policy.

    policy_optimizer : nnx.Optimizer
        Optimizer for policy.

    q : ContinuousClippedDoubleQNet
        Clipped double soft Q network.

    q_optimizer : nnx.Optimizer
        Optimizer for critic.

    seed : int
        Seed for random number generation.

    total_timesteps : int
        Total timesteps of the experiments.

    buffer_size : int
        The replay memory buffer size.

    gamma : float, optional (default: 0.99)
        Discount factor.

    tau : float, optional (default: 0.005)
        Target smoothing coefficient.

    batch_size : int
        The batch size of sample from the reply memory.

    learning_starts : int
        Timestep to start learning.

    entropy_learning_rate : float
        The learning rate of the Q network optimizer.

    policy_delay : int
        Delayed policy updates. The policy is updated every ``policy_delay``
        steps.

    target_network_delay : int
        The target networks are updated every ``target_network_delay`` steps.

    alpha : float
        Entropy regularization coefficient.

    autotune : bool
        Automatic tuning of the entropy coefficient.

    replay_buffer : ReplayBuffer
        Replay buffer.

    q_target : ContinuousClippedDoubleQNet
        Target network for q.

    entropy_control : EntropyControl
        State of entropy tuning.

    logger : LoggerBase, optional
        Experiment logger.

<<<<<<< HEAD
    max_episodes : int, optional
        Number of maximum training episodes.
=======
    progress_bar : bool, optional
        Flag to enable/disable the tqdm progressbar.
>>>>>>> 35f8a1fc

    Returns
    -------
    policy
        Final policy.
    policy_optimizer
        Policy optimizer.
    q
        Clipped double soft Q network.
    q_target
        Target network of q.
    q_optimizer
        Optimizer of q.
    entropy_control
        State of entropy tuning.
    replay_buffer : ReplayBuffer
        Replay buffer.
    steps_trained : int
        Number of steps the policy was trained for.

    Notes
    -----

    Parameters

    * :math:`\pi(a|o)` with weights :math:`\theta^{\pi}` - stochastic ``policy``
    * :math:`Q(o, a)` with weights :math:`\theta^{Q}` - critic network
      ``q``, composed of two q networks :math:`Q_i(o, a)` with index i
      (see :class:`~.blox.double_qnet.ContinuousClippedDoubleQNet`)
    * :math:`Q'(o, a)` with weights :math:`\theta^{Q'}` - target network
      ``q_target``, initialized as a copy of ``q``
    * :math:`R` - ``replay_buffer``

    Algorithm

    * Randomly sample ``learning_starts`` actions and record transitions in
      :math:`R`
    * For each step :math:`t`

      * Sample :math:`a_t \sim \pi(a_t|o_t)`
      * Take a step in the environment ``env`` and observe result
      * Store transition :math:`(o_t, a_t, r_t, o_{t+1}, d_{t+1})` in :math:`R`,
        where :math:`d` indicates if a terminal state was reached
      * Sample mini-batch of ``batch_size`` transitions from :math:`R` to
        update the networks
      * Update critic networks with :func:`~.blox.losses.sac_loss`
      * If ``t % policy_delay == 0``

        * Update actor ``policy_delay`` times with :func:`sac_update_actor`
        * Update temperature with :class:`EntropyControl`
      * If ``t % target_network_delay == 0``

        * Update target network :math:`Q'` with
          :func:`~.blox.target_net.soft_target_net_update`

    Logging

    * ``q loss`` - value of the loss function for ``q``
    * ``q mean`` - mean Q value of batch used to update the critic
    * ``policy loss`` - value of the loss function for the actor

    Checkpointing

    * ``q`` - critic
    * ``policy`` - target policy
    * ``q_target`` - target network for the critic

    References
    ----------
    .. [1] Haarnoja, T., Zhou, A., Abbeel, P. & Levine, P. (2018).
       Soft Actor-Critic: Off-Policy Maximum Entropy Deep Reinforcement
       Learning with a Stochastic Actor. In Proceedings of the 35th
       International Conference on Machine Learning, PMLR 80:1861-1870.
       https://proceedings.mlr.press/v80/haarnoja18b

    .. [2] Haarnoja, T., Zhou, A., Hartikainen, K., Tucker, G., Ha, S.,
       Tan, J., Kumar, V., Zhu, H., Gupta, A., Abbeel, P. & Levine, P. (2018).
       Soft Actor-Critic Algorithms and Applications. arXiv.
       http://arxiv.org/abs/1812.05905

    .. [3] Mnih, V., Kavukcuoglu, K., Silver, D. et al. (2015). Human-level
       control through deep reinforcement learning. Nature 518, 529–533.
       https://doi.org/10.1038/nature14236
    """
    assert isinstance(
        env.action_space, gym.spaces.Box
    ), "only continuous action space is supported"
    chex.assert_scalar_in(tau, 0.0, 1.0)

    rng = np.random.default_rng(seed)
    key = jax.random.PRNGKey(seed)

    if q_target is None:
        q_target = nnx.clone(q)

    if entropy_control is None:
        entropy_control = EntropyControl(
            env, alpha, autotune, entropy_learning_rate
        )

    @nnx.jit
    def _sample_action(policy, obs, action_key):
        return policy.sample(obs, action_key)

    env.observation_space.dtype = np.float32
    if replay_buffer is None:
        replay_buffer = ReplayBuffer(buffer_size)

    train_step = partial(train_step_with_loss, sac_loss)
    train_step = partial(nnx.jit, static_argnames=("gamma",))(train_step)

    if logger is not None:
        logger.start_new_episode()
    obs, _ = env.reset(seed=seed)
    steps_per_episode = 0
    training_eps = 0

    for global_step in trange(total_timesteps, disable=not progress_bar):
        if global_step < learning_starts:
            action = env.action_space.sample()
        else:
            key, action_key = jax.random.split(key, 2)
            action = np.asarray(
                _sample_action(policy, jnp.asarray(obs), action_key)
            )

        next_obs, reward, termination, truncation, info = env.step(action)
        steps_per_episode += 1

        replay_buffer.add_sample(
            observation=obs,
            action=action,
            reward=reward,
            next_observation=next_obs,
            termination=termination,
        )

        if global_step >= learning_starts:
            batch = replay_buffer.sample_batch(batch_size, rng)

            key, action_key = jax.random.split(key, 2)
            q_loss_value, q_mean = train_step(
                q_optimizer,
                q,
                q_target,
                policy,
                action_key,
                entropy_control.alpha_,
                batch,
                gamma,
            )
            stats = {"q loss": q_loss_value, "q mean": q_mean}
            updated_modules = {"q": q}

            if global_step % policy_delay == 0:
                # compensate for delay by doing 'policy_frequency' updates
                for _ in range(policy_delay):
                    key, action_key = jax.random.split(key, 2)
                    policy_loss_value = sac_update_actor(
                        policy,
                        policy_optimizer,
                        q,
                        action_key,
                        batch.observation,
                        entropy_control.alpha_,
                    )
                    stats["policy loss"] = policy_loss_value
                    updated_modules["policy"] = policy

                    key, action_key = jax.random.split(key, 2)
                    exploration_loss_value = entropy_control.update(
                        policy, batch.observation, key
                    )
                    if autotune:
                        stats["alpha"] = float(
                            jnp.array(entropy_control.alpha_).squeeze()
                        )
                        stats["alpha loss"] = exploration_loss_value

            if global_step % target_network_delay == 0:
                soft_target_net_update(q, q_target, tau)
                updated_modules["q_target"] = q_target

            if logger is not None:
                for k, v in stats.items():
                    logger.record_stat(k, v, step=global_step + 1)
                for k, v in updated_modules.items():
                    logger.record_epoch(k, v, step=global_step + 1)

        if termination or truncation:
            if logger is not None:
                if "episode" in info:
                    logger.record_stat("return", info["episode"]["r"])
                logger.stop_episode(steps_per_episode)
                logger.start_new_episode()
            obs, _ = env.reset()
            steps_per_episode = 0

            training_eps += 1
            if max_episodes is not None and training_eps == max_episodes:
                return namedtuple(
                    "SACResult",
                    [
                        "policy",
                        "policy_optimizer",
                        "q",
                        "q_target",
                        "q_optimizer",
                        "entropy_control",
                        "replay_buffer",
                        "steps_trained",
                    ],
                )(
                    policy,
                    policy_optimizer,
                    q,
                    q_target,
                    q_optimizer,
                    entropy_control,
                    replay_buffer,
                    global_step + 1,
                )
    else:
        obs = next_obs

    return namedtuple(
        "SACResult",
        [
            "policy",
            "policy_optimizer",
            "q",
            "q_target",
            "q_optimizer",
            "entropy_control",
            "replay_buffer",
            "steps_trained",
        ],
    )(
        policy,
        policy_optimizer,
        q,
        q_target,
        q_optimizer,
        entropy_control,
        replay_buffer,
        global_step + 1,
    )


@nnx.jit
def sac_update_actor(
    policy: nnx.Module,
    policy_optimizer: nnx.Optimizer,
    q: ContinuousClippedDoubleQNet,
    action_key: jnp.ndarray,
    observation: jnp.ndarray,
    alpha: jnp.ndarray,
) -> float:
    """SAC update of actor.

    Uses ``policy_optimizer`` to update ``policy`` with the
    :func:`sac_actor_loss`.

    Parameters
    ----------
    policy : StochasticPolicyBase
        Policy.

    policy_optimizer : nnx.Optimizer
        Optimizer for policy.

    q : nnx.Module
        Double soft Q network.

    action_key : jnp.ndarray
        PRNG Key for action sampling.

    observation : jnp.ndarray
        Observations from mini-batch.

    alpha : jnp.ndarray
        Entropy coefficient.

    Returns
    -------
    loss : float
        Actor loss.

    See also
    --------
    sac_actor_loss
        The loss function used during the optimization step.
    """
    loss, grads = nnx.value_and_grad(sac_actor_loss, argnums=0)(
        policy, q, alpha, action_key, observation
    )
    policy_optimizer.update(policy, grads)
    return loss<|MERGE_RESOLUTION|>--- conflicted
+++ resolved
@@ -267,11 +267,8 @@
     q_target: ContinuousClippedDoubleQNet | None = None,
     entropy_control: EntropyControl | None = None,
     logger: LoggerBase | None = None,
-<<<<<<< HEAD
     max_episodes: int | None = None,
-=======
     progress_bar: bool = True,
->>>>>>> 35f8a1fc
 ) -> tuple[
     nnx.Module,
     nnx.Optimizer,
@@ -371,13 +368,11 @@
     logger : LoggerBase, optional
         Experiment logger.
 
-<<<<<<< HEAD
     max_episodes : int, optional
         Number of maximum training episodes.
-=======
+
     progress_bar : bool, optional
         Flag to enable/disable the tqdm progressbar.
->>>>>>> 35f8a1fc
 
     Returns
     -------
