from collections import namedtuple
from collections.abc import Callable
from functools import partial

import chex
import gymnasium as gym
import jax.numpy as jnp
import jax.random
import numpy as np
import optax
from flax import nnx
from tqdm.rich import trange

from ..blox.function_approximator.mlp import MLP
from ..blox.function_approximator.policy_head import DeterministicTanhPolicy
from ..blox.losses import ddpg_loss, deterministic_policy_gradient_loss
from ..blox.replay_buffer import ReplayBuffer
from ..blox.target_net import soft_target_net_update
from ..logging.logger import LoggerBase
from .dqn import train_step_with_loss


@nnx.jit
def ddpg_update_actor(
    policy: nnx.Module,
    policy_optimizer: nnx.Optimizer,
    q: nnx.Module,
    observation: jnp.ndarray,
) -> float:
    r"""DDPG actor update.

    Uses ``policy_optimizer`` to update ``policy`` with the
    :func:`~.blox.losses.deterministic_policy_gradient_loss`.

    Parameters
    ----------
    policy : nnx.Module
        Policy network for deterministic target policy :math:`\pi`.

    policy_optimizer : nnx.Optimizer
        Optimizer for policy network.

    q : nnx.Module
        Critic network.

    observation : jnp.ndarray (batch_size,) + observation_space.shape
        Mini-batch of observations.

    Returns
    -------
    actor_loss_value : float
        Loss value.

    See Also
    --------
    .blox.losses.deterministic_policy_gradient_loss
        The loss function used during the optimization step.
    """
    actor_loss_value, grads = nnx.value_and_grad(
        deterministic_policy_gradient_loss, argnums=2
    )(q, observation, policy)
    policy_optimizer.update(policy, grads)
    return actor_loss_value


def sample_actions(
    action_low: jnp.ndarray,
    action_high: jnp.ndarray,
    action_scale: jnp.ndarray,
    exploration_noise: float,
    policy: DeterministicTanhPolicy,
    obs: jnp.ndarray,
    key: jnp.ndarray,
) -> jnp.ndarray:
    r"""Sample actions with deterministic policy and Gaussian action noise.

    Given a deterministic policy :math:`\pi(o) = a`, we will generate an action

    .. math::

        a = \texttt{clip}(\pi(o) + \epsilon, a_{low}, a_{high})

    with added noise :math:`\epsilon \sim \mathcal{N}(0, \sigma^2)`
    (standard deviation ``action_scale * exploration_noise``) and clipped to
    the action range :math:`\left[a_{low}, a_{high}\right]` (parameters
    ``action_low`` and ``action_high``).

    Parameters
    ----------
    action_low : array, shape (n_action_dims,)
        Lower bound on actions.

    action_high : array, shape (n_action_dims,)
        Upper bound on actions.

    action_scale : array, shape (n_action_dims,)
        Scale of action dimensions.

    exploration_noise : float
        Scaling factor for exploration noise.

    policy : DeterministicTanhPolicy
        Deterministic policy.

    obs : array, shape (n_observations_dims,)
        Observation.

    key : array
        Key for PRNG.

    Returns
    -------
    action : array, shape (n_action_dims,)
        Exploration action.
    """
    action = policy(obs)
    eps = (
        exploration_noise * action_scale * jax.random.normal(key, action.shape)
    )
    exploring_action = action + eps
    return jnp.clip(exploring_action, action_low, action_high)


def make_sample_actions(
    action_space: gym.spaces.Box,
    exploration_noise: float,
) -> Callable[[nnx.Module, jnp.ndarray, jnp.ndarray], jnp.ndarray]:
    action_scale = 0.5 * (action_space.high - action_space.low)
    return nnx.jit(
        partial(
            sample_actions,
            action_space.low,
            action_space.high,
            action_scale,
            exploration_noise,
        )
    )


def create_ddpg_state(
    env: gym.Env[gym.spaces.Box, gym.spaces.Box],
    policy_hidden_nodes: list[int] | tuple[int] = (256, 256),
    policy_activation: str = "relu",
    policy_learning_rate: float = 1e-3,
    q_hidden_nodes: list[int] | tuple[int] = (256, 256),
    q_activation: str = "relu",
    q_learning_rate: float = 1e-3,
    seed: int = 0,
) -> namedtuple:
    """Create components for DDPG algorithm with default configuration."""
    env.action_space.seed(seed)

    policy_net = MLP(
        env.observation_space.shape[0],
        env.action_space.shape[0],
        policy_hidden_nodes,
        policy_activation,
        nnx.Rngs(seed),
    )
    policy = DeterministicTanhPolicy(policy_net, env.action_space)
    policy_optimizer = nnx.Optimizer(
        policy, optax.adam(learning_rate=policy_learning_rate), wrt=nnx.Param
    )

    q = MLP(
        env.observation_space.shape[0] + env.action_space.shape[0],
        1,
        q_hidden_nodes,
        q_activation,
        nnx.Rngs(seed),
    )
    q_optimizer = nnx.Optimizer(
        q, optax.adam(learning_rate=q_learning_rate), wrt=nnx.Param
    )

    return namedtuple(
        "DDPGState",
        [
            "policy",
            "policy_optimizer",
            "q",
            "q_optimizer",
        ],
    )(policy, policy_optimizer, q, q_optimizer)


def train_ddpg(
    env: gym.Env[gym.spaces.Box, gym.spaces.Box],
    policy: nnx.Module,
    policy_optimizer: nnx.Optimizer,
    q: nnx.Module,
    q_optimizer: nnx.Optimizer,
    seed: int = 1,
    total_timesteps: int = 1_000_000,
    total_episodes: int | None = None,
    buffer_size: int = 1_000_000,
    gamma: float = 0.99,
    tau: float = 0.005,
    max_episodes: int | None = None,
    batch_size: int = 256,
    gradient_steps: int = 1,
    exploration_noise: float = 0.1,
    learning_starts: int = 25_000,
    replay_buffer: ReplayBuffer | None = None,
    policy_target: nnx.Optimizer | None = None,
    q_target: nnx.Optimizer | None = None,
    logger: LoggerBase | None = None,
    global_step: int = 0,
    progress_bar: bool = True,
    step_offset: int = 0,
) -> tuple[
    nnx.Module,
    nnx.Module,
    nnx.Optimizer,
    nnx.Module,
    nnx.Module,
    nnx.Optimizer,
    ReplayBuffer,
]:
    r"""Deep Deterministic Policy Gradients (DDPG).

    This is an off-policy actor-critic algorithm with a deterministic policy.
    The critic approximates the action-value function. The actor will maximize
    action values based on the approximation of the action-value function.

    Parameters
    ----------
    env : gymnasium.Env
        Gymnasium environment.

    policy : nnx.Module
        Deterministic policy network.

    policy_optimizer : nnx.Optimizer
        Optimizer for the policy network.

    q : nnx.Module
        Q network.

    q_optimizer : nnx.Optimizer
        Optimizer for the Q network.

    seed : int
        Seed for random number generators in Jax and NumPy.

    total_timesteps : int
        Number of steps to execute in the environment.

    total_episodes : int, optional
        Total episodes for training. This is an alternative termination
        criterion for training. Set it to None to use ``total_timesteps`` or
        set it to a positive integer to overwrite the step criterion.

    buffer_size : int
        Size of the replay buffer.

    gamma : float
        Discount factor.

    tau : float
        Learning rate for polyak averaging of target policy and value function.

    batch_size : int
        Size of a batch during gradient computation.

    gradient_steps : int
        Number of gradient steps during one training phase.

    exploration_noise : float
        Exploration noise in action space. Will be scaled by half of the range
        of the action space.

    learning_starts : int
        Learning starts after this number of random steps was taken in the
        environment.

    replay_buffer : ReplayBuffer
        Replay buffer.

    policy_target : nnx.Module
        Target policy. Only has to be set if we want to continue training
        from an old state.

    q_target : nnx.Module
        Target network. Only has to be set if we want to continue training
        from an old state.

    logger : LoggerBase, optional
        Experiment logger.

    global_step : int, optional
        Global step to start training from. If not set, will start from 0.

    progress_bar : bool, optional
        Flag to enable/disable the tqdm progressbar.

    Returns
    -------
    policy : nnx.Module
        Final policy.
    policy_target : nnx.Module
        Target policy.
    policy_optimizer : nnx.Optimizer
        Policy optimizer.
    q : nnx.Module
        Final state-action value function.
    q_target : nnx.Module
        Target network.
    q_optimizer : nnx.Optimizer
        Optimizer for Q network.
    replay_buffer : ReplayBuffer
        Replay buffer.

    Notes
    -----

    DDPG [2]_ extends Deterministic Policy Gradients [1]_ to use neural
    networks as function approximators with target networks for the policy
    :math:`\pi` and the action-value function :math:`Q`.

    Parameters

    * :math:`\pi(o) = a` with weights :math:`\theta^{\pi}` - deterministic
      target ``policy``, maps observations to actions
    * :math:`\pi'` with weights :math:`\theta^{\pi'}` - policy target network
      (``policy_target``), initialized as a copy of ``policy``
    * :math:`Q(s, a)` with weights :math:`\theta^Q` - critic network ``q``
    * :math:`Q'(s, a)` with weights :math:`\theta^{Q'}` - Q target network
      ``q_target``, initialized as a copy of ``q``
    * :math:`R` - ``replay_buffer``

    Algorithm

    * Randomly sample ``learning_starts`` actions and record transitions in
      :math:`R`
    * For each step

      * Sample action with behavior policy in :func:`sample_actions`
      * Take a step in the environment ``env`` and observe result
      * Store transition :math:`(o_t, a_t, r_t, o_{t+1}, d_{t+1})` in :math:`R`,
        where :math:`d` indicates if a terminal state was reached
      * Sample mini-batch of ``batch_size`` transitions from :math:`R` to
        update the networks
      * Update critic with :func:`~.blox.losses.ddpg_loss`
      * Update actor with :func:`ddpg_update_actor`
      * Update target networks :math:`Q', \pi'` with
        :func:`~.blox.target_net.soft_target_net_update`

    Logging

    * ``q loss`` - value of the loss function for the critic
    * ``q mean`` - mean Q value of batch used to update the critic
    * ``policy loss`` - value of the loss function for the actor

    Checkpointing

    * ``q`` - critic
    * ``policy`` - target policy
    * ``q_target`` - target network for critic
    * ``policy_target`` - target network for policy

    References
    ----------
    .. [1] Silver, D., Lever, G., Heess, N., Degris, T., Wierstra, D. &
       Riedmiller, M. (2014). Deterministic Policy Gradient Algorithms.
       In Proceedings of the 31st International Conference on Machine Learning,
       PMLR 32(1):387-395. https://proceedings.mlr.press/v32/silver14.html

    .. [2] Lillicrap, T.P., Hunt, J.J., Pritzel, A., Heess, N., Erez, T.,
       Tassa, Y., Silver, D. & Wierstra, D. (2016). Continuous control with
       deep reinforcement learning. In 4th International Conference on Learning
       Representations, {ICLR} 2016, San Juan, Puerto Rico, May 2-4, 2016,
       Conference Track Proceedings. http://arxiv.org/abs/1509.02971
    """
    rng = np.random.default_rng(seed)
    key = jax.random.key(seed)

    assert isinstance(
        env.action_space, gym.spaces.Box
    ), "only continuous action space is supported"
    chex.assert_scalar_in(tau, 0.0, 1.0)

    env.observation_space.dtype = np.float32
    if replay_buffer is None:
        replay_buffer = ReplayBuffer(buffer_size)

    _sample_actions = make_sample_actions(env.action_space, exploration_noise)

    train_step = partial(train_step_with_loss, ddpg_loss)
    train_step = partial(nnx.jit, static_argnames=("gamma",))(train_step)

    episode_idx = 0
    if logger is not None:
        logger.start_new_episode()
    obs, _ = env.reset(seed=seed)
    steps_per_episode = 0
<<<<<<< HEAD
    training_eps = 0
=======
    accumulated_reward = 0.0
>>>>>>> 430f13a7

    if policy_target is None:
        policy_target = nnx.clone(policy)
    if q_target is None:
        q_target = nnx.clone(q)

    for global_step in trange(
        global_step, total_timesteps, disable=not progress_bar
    ):
        if global_step < learning_starts:
            action = env.action_space.sample()
        else:
            key, action_key = jax.random.split(key, 2)
            action = np.asarray(
                _sample_actions(policy, jnp.asarray(obs), action_key)
            )

        next_obs, reward, termination, truncated, info = env.step(action)
        steps_per_episode += 1
        accumulated_reward += reward

        replay_buffer.add_sample(
            observation=obs,
            action=action,
            reward=reward,
            next_observation=next_obs,
            termination=termination,
        )

        if global_step >= learning_starts:
            for _ in range(gradient_steps):
                batch = replay_buffer.sample_batch(batch_size, rng)

                q_loss_value, q_mean = train_step(
                    q_optimizer,
                    q,
                    q_target,
                    policy_target,
                    batch,
                    gamma,
                )
                actor_loss_value = ddpg_update_actor(
                    policy, policy_optimizer, q, batch.observation
                )
                soft_target_net_update(policy, policy_target, tau)
                soft_target_net_update(q, q_target, tau)

                if logger is not None:
                    stats = {
                        "q loss": q_loss_value,
                        "q mean": q_mean,
                        "policy loss": actor_loss_value,
                    }
                    for k, v in stats.items():
                        logger.record_stat(k, v, step=global_step + step_offset)
                    updated_modules = {
                        "q": q,
                        "q_target": q_target,
                        "policy": policy,
                        "policy_target": policy_target,
                    }
                    for k, v in updated_modules.items():
                        logger.record_epoch(
                            k, v, step=global_step + step_offset
                        )

        if termination or truncated:
            if logger is not None:
<<<<<<< HEAD
                if "episode" in info:
                    logger.record_stat(
                        "return",
                        info["episode"]["r"],
                        step=global_step + step_offset,
                    )
=======
                logger.record_stat(
                    "return", accumulated_reward, step=global_step + 1
                )
>>>>>>> 430f13a7
                logger.stop_episode(steps_per_episode)
            episode_idx += 1
            if total_episodes is not None and episode_idx >= total_episodes:
                break
            if logger is not None:
                logger.start_new_episode()
<<<<<<< HEAD

            training_eps += 1
            if max_episodes is not None and training_eps >= max_episodes:
                break

=======
>>>>>>> 430f13a7
            obs, _ = env.reset()
            steps_per_episode = 0
            accumulated_reward = 0.0
        else:
            obs = next_obs

    return namedtuple(
        "DDPGResult",
        [
            "policy",
            "policy_target",
            "policy_optimizer",
            "q",
            "q_target",
            "q_optimizer",
            "replay_buffer",
            "steps_trained",
        ],
    )(
        policy,
        policy_target,
        policy_optimizer,
        q,
        q_target,
        q_optimizer,
        replay_buffer,
        global_step + 1,
    )<|MERGE_RESOLUTION|>--- conflicted
+++ resolved
@@ -207,7 +207,6 @@
     logger: LoggerBase | None = None,
     global_step: int = 0,
     progress_bar: bool = True,
-    step_offset: int = 0,
 ) -> tuple[
     nnx.Module,
     nnx.Module,
@@ -394,11 +393,8 @@
         logger.start_new_episode()
     obs, _ = env.reset(seed=seed)
     steps_per_episode = 0
-<<<<<<< HEAD
     training_eps = 0
-=======
     accumulated_reward = 0.0
->>>>>>> 430f13a7
 
     if policy_target is None:
         policy_target = nnx.clone(policy)
@@ -453,7 +449,7 @@
                         "policy loss": actor_loss_value,
                     }
                     for k, v in stats.items():
-                        logger.record_stat(k, v, step=global_step + step_offset)
+                        logger.record_stat(k, v, step=global_step + 1)
                     updated_modules = {
                         "q": q,
                         "q_target": q_target,
@@ -461,38 +457,24 @@
                         "policy_target": policy_target,
                     }
                     for k, v in updated_modules.items():
-                        logger.record_epoch(
-                            k, v, step=global_step + step_offset
-                        )
+                        logger.record_epoch(k, v, step=global_step + 1)
 
         if termination or truncated:
             if logger is not None:
-<<<<<<< HEAD
-                if "episode" in info:
-                    logger.record_stat(
-                        "return",
-                        info["episode"]["r"],
-                        step=global_step + step_offset,
-                    )
-=======
                 logger.record_stat(
                     "return", accumulated_reward, step=global_step + 1
                 )
->>>>>>> 430f13a7
                 logger.stop_episode(steps_per_episode)
             episode_idx += 1
             if total_episodes is not None and episode_idx >= total_episodes:
                 break
             if logger is not None:
                 logger.start_new_episode()
-<<<<<<< HEAD
 
             training_eps += 1
             if max_episodes is not None and training_eps >= max_episodes:
                 break
 
-=======
->>>>>>> 430f13a7
             obs, _ = env.reset()
             steps_per_episode = 0
             accumulated_reward = 0.0
