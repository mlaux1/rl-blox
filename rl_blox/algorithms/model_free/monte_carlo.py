import numpy as np

from ...policy.base_policy import GreedyQPolicy, UniformRandomPolicy


class MonteCarlo:
    """
    Implements Every-Visit ann First-Visit On-Policy Monte Carlo Learning using Q-Values.
    """

    def __init__(self, env, epsilon, update_mode="every_visit"):
        self.epsilon = epsilon
        self.env = env

        assert update_mode in [
            "every_visit",
            "first_visit",
        ], f"unknown update mode '{update_mode}'"
        self.update_mode = update_mode

        self.exploration_policy = UniformRandomPolicy(
            env.observation_space, env.action_space
        )
        self.target_policy = GreedyQPolicy(
            env.observation_space, env.action_space, 0.0
        )

        self.n_visits = np.full(
            shape=(env.observation_space.n, env.action_space.n), fill_value=0.0
        )
        self.total_return = np.full(
            shape=(env.observation_space.n, env.action_space.n), fill_value=0.0
        )

    def train(self, max_episodes: int) -> None:
        for _ in range(max_episodes):
            # collect episode
            obs, acs, rews = self.collect_episode_rollout()

            ep_return = sum(rews)

            # get the visited state action pairs
            state_action_pairs = zip(obs, acs)

            if self.update_mode == "first_visit":
                state_action_pairs = list(set(state_action_pairs))

            for idx in state_action_pairs:
                self.n_visits[idx] += 1
                self.total_return[idx] += ep_return
                new_q_val = self.total_return[idx] / self.n_visits[idx]
<<<<<<< HEAD
                self.target_policy.update(*idx, new_q_val)
=======
                state, action = idx
                step = new_q_val - self.target_policy.value_function.values[state][action]
                self.target_policy.update(state, action, step)
>>>>>>> 44d8b6ee

    def collect_episode_rollout(self):
        """
        Runs one full episode and returns the observations, actions and rewards.
        """

        observation = self.env.reset()[0]
        observations = [observation]
        actions = []
        rewards = []

        # print(self.q_table.shape)
        # print(observation)

        while True:
            if np.random.random_sample() < self.epsilon:
                action = self.exploration_policy.get_action(observation)
            else:
                action = self.target_policy.get_action(observation)

            observation, reward, terminated, truncated, info = self.env.step(
                action
            )

            observations.append(observation)
            actions.append(action)
            rewards.append(reward)

            if terminated or truncated:
                print("Terminated episode")
                break

        return observations, actions, rewards<|MERGE_RESOLUTION|>--- conflicted
+++ resolved
@@ -40,7 +40,7 @@
             ep_return = sum(rews)
 
             # get the visited state action pairs
-            state_action_pairs = zip(obs, acs)
+            state_action_pairs = zip(obs, acs, strict=False)
 
             if self.update_mode == "first_visit":
                 state_action_pairs = list(set(state_action_pairs))
@@ -49,13 +49,13 @@
                 self.n_visits[idx] += 1
                 self.total_return[idx] += ep_return
                 new_q_val = self.total_return[idx] / self.n_visits[idx]
-<<<<<<< HEAD
-                self.target_policy.update(*idx, new_q_val)
-=======
+
                 state, action = idx
-                step = new_q_val - self.target_policy.value_function.values[state][action]
+                step = (
+                    new_q_val
+                    - self.target_policy.value_function.values[state][action]
+                )
                 self.target_policy.update(state, action, step)
->>>>>>> 44d8b6ee
 
     def collect_episode_rollout(self):
         """
