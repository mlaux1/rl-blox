<<<<<<< HEAD
from collections import deque
=======
from collections import OrderedDict, namedtuple
>>>>>>> b496005a
from functools import partial
from typing import List, Tuple

<<<<<<< HEAD
import flax
import flax.linen as nn
import gymnasium as gym
import jax
import jax.numpy as jnp
import numpy as np
import optax
from flax.training.train_state import TrainState
from numpy.typing import ArrayLike

from ...policy.replay_buffer import ReplayBufferJax as ReplayBuffer


class MlpQNetwork(nn.Module):
    r"""Q network represented by multilayer perceptron.

    A Q network maps observations and actions to their value, hence, represents
    the action-value function :math:`Q(o, a)`.
    """
=======
import chex
import gymnasium as gym
import jax.numpy as jnp
import jax.random
import numpy as np
import optax
from flax import nnx
import tqdm

from ...logging.logger import LoggerBase


# TODO consolidate replay buffer implementations
class ReplayBuffer:
    buffer: OrderedDict[str, np.typing.NDArray[float]]

    def __init__(self, buffer_size: int, keys: list[str] | None = None):
        if keys is None:
            keys = [
                "observation",
                "action",
                "reward",
                "next_observation",
                "termination",
            ]
        self.buffer = OrderedDict()
        for k in keys:
            self.buffer[k] = np.empty(0, dtype=float)
        self.buffer_size = buffer_size
        self.current_len = 0
        self.insert_idx = 0

    def add_sample(self, **sample):
        if self.current_len == 0:
            for k, v in sample.items():
                assert k in self.buffer, f"{k} not in {self.buffer.keys()}"
                self.buffer[k] = np.empty(
                    (self.buffer_size,) + np.asarray(v).shape, dtype=float
                )
        for k, v in sample.items():
            self.buffer[k][self.insert_idx] = v
        self.insert_idx = (self.insert_idx + 1) % self.buffer_size
        self.current_len = min(self.current_len + 1, self.buffer_size)

    def sample_batch(
        self, batch_size: int, rng: np.random.Generator
    ) -> list[jnp.ndarray]:
        indices = rng.integers(0, self.current_len, batch_size)
        return [jnp.asarray(self.buffer[k][indices]) for k in self.buffer]

    def __len__(self):
        return self.current_len

>>>>>>> b496005a

# TODO consolidate MLP implementations
class MLP(nnx.Module):
    """Multilayer Perceptron.

    Parameters
    ----------
    n_features
        Number of features.

    n_outputs
        Number of output components.

    hidden_nodes
        Numbers of hidden nodes of the MLP.

    rngs
        Random number generator.
    """

    n_outputs: int
    hidden_layers: list[nnx.Linear]
    output_layer: nnx.Linear

    def __init__(
        self,
        n_features: int,
        n_outputs: int,
        hidden_nodes: list[int],
        rngs: nnx.Rngs,
    ):
        chex.assert_scalar_positive(n_features)
        chex.assert_scalar_positive(n_outputs)

        self.n_outputs = n_outputs

        self.hidden_layers = []
        n_in = n_features
        for n_out in hidden_nodes:
            self.hidden_layers.append(nnx.Linear(n_in, n_out, rngs=rngs))
            n_in = n_out

        self.output_layer = nnx.Linear(n_in, n_outputs, rngs=rngs)

    def __call__(self, x: jnp.ndarray) -> jnp.ndarray:
        for layer in self.hidden_layers:
            x = nnx.relu(
                layer(x)
            )  # TODO different activation in comparison to REINFORCE branch
        return self.output_layer(x)


class DeterministicPolicy(nnx.Module):
    r"""Deterministic policy represented with a function approximator.

    The deterministic policy directly maps observations to actions, hence,
    represents the function :math:`\pi(o) = a`.
    """

    policy_net: nnx.Module
    """Underlying function approximator."""

    action_scale: nnx.Variable[jnp.ndarray]
    """Scales for each component of the action."""

    action_bias: nnx.Variable[jnp.ndarray]
    """Offset for each component of the action."""

<<<<<<< HEAD
    @nn.compact
    def __call__(self, x):
        for n_nodes in self.hidden_nodes:
            x = nn.Dense(n_nodes)(x)
            x = nn.relu(x)
        x = nn.Dense(self.action_dim)(x)
        x = nn.tanh(x)
        x = x * self.action_scale + self.action_bias
        return x

    @staticmethod
    def create(actor_hidden_nodes: List[int], envs: gym.vector.SyncVectorEnv):
        return DeterministicMlpPolicyNetwork(
            hidden_nodes=actor_hidden_nodes,
            action_dim=np.prod(envs.single_action_space.shape),
            action_scale=jnp.array(
                (envs.action_space.high - envs.action_space.low) / 2.0
            ),
            action_bias=jnp.array(
                (envs.action_space.high + envs.action_space.low) / 2.0
            ),
=======
    def __init__(self, policy_net: nnx.Module, action_space: gym.spaces.Box):
        self.policy_net = policy_net
        self.action_scale = nnx.Variable(
            jnp.array((action_space.high - action_space.low) / 2.0)
        )
        self.action_bias = nnx.Variable(
            jnp.array((action_space.high + action_space.low) / 2.0)
>>>>>>> b496005a
        )

    def __call__(self, observation: jnp.ndarray) -> jnp.ndarray:
        y = self.policy_net(observation)
        return nnx.tanh(y) * jnp.broadcast_to(
            self.action_scale.value, y.shape
        ) + jnp.broadcast_to(self.action_bias.value, y.shape)


def mse_action_value_loss(
    observations: jnp.ndarray,
    actions: jnp.ndarray,
    q_target_values: jnp.ndarray,
    q: nnx.Module,
) -> jnp.ndarray:
    """Mean squared eror loss function for action-value function.

    Parameters
    ----------
    observations : array, shape (n_samples, n_observation_features)
        Batch of observations.

    actions : array, shape (n_samples, n_action_dims)
        Batch of selected actions.

    q_target_values : array, shape (n_samples,)
        Actual action values that should be approximated.

    q : nnx.Module
        Q network.

    Returns
    -------
    loss : array, shape ()
        Mean squared distance between predicted and actual action values.
    """
<<<<<<< HEAD

    target_params: flax.core.FrozenDict
=======
    chex.assert_equal_shape_prefix((observations, actions), prefix_len=1)
    chex.assert_equal_shape_prefix(
        (observations, q_target_values), prefix_len=1
    )

    q_predicted = q(jnp.concatenate((observations, actions), axis=-1)).squeeze()
    chex.assert_equal_shape((q_predicted, q_target_values))

    return (
        2.0
        * optax.l2_loss(predictions=q_predicted, targets=q_target_values).mean()
    )


def deterministic_policy_value_loss(
    q: nnx.Module,
    observations: jnp.ndarray,
    policy: nnx.Module,
) -> jnp.ndarray:
    r"""Loss function for the deterministic policy of the actor.

    .. math::

        \mathcal{L}(\theta)
        =
        \frac{1}{N}
        \sum_{o \in \mathcal{D}}
        -Q_{\theta}(o, \pi(o))

    Parameters
    ----------
    q : nnx.Module
        Q network.
>>>>>>> b496005a

    observations : array, shape (n_samples, n_observation_features)
        Batch of observations.

<<<<<<< HEAD
def critic_loss(
    q: nn.Module,
    observations: np.ndarray,
    actions: np.ndarray,
    q_target: np.ndarray,
    q_params: flax.core.FrozenDict,
=======
    policy : nnx.Module
        Deterministic policy represented by neural network.

    Returns
    -------
    loss
        Negative value of the actions selected by the policy for the given
        observations.
    """
    return -q(
        jnp.concatenate((observations, policy(observations)), axis=-1)
    ).mean()


@nnx.jit
def ddpg_update_critic(
    policy_target: nnx.Module,
    q: nnx.Module,
    q_target: nnx.Module,
    q_optimizer: nnx.Optimizer,
    gamma: float,
    observations: jnp.ndarray,
    actions: jnp.ndarray,
    next_observations: jnp.ndarray,
    rewards: jnp.ndarray,
    terminations: jnp.ndarray,
>>>>>>> b496005a
) -> float:
    r"""DDPG critic update.

    Uses the bootstrap estimate

    .. math::

        r_{t+1} + \gamma Q(o_{t+1}, \pi(o_{t+1}))

    based on the target network of :math:`Q,\pi` as a target value for the
    Q network update with a mean squared error loss.

    Parameters
    ----------
    policy_target : nnx.Module
        Target network of policy.

    q : nnx.Module
        Action-value function.

    q_target : nnx.Module
        Target network of q.

    q_optimizer : nnx.Optimizer
        Optimizer of q.

    gamma : float
        Discount factor of discounted infinite horizon return model.

    observations : array
        Observations :math:`o_t`.

    actions : array
        Actions :math:`a_t`.

    next_observations : array
        Next observations :math:`o_{t+1}`.

    rewards : array
        Rewards :math:`r_{t+1}`.

    terminations : array
        Indicates if a terminal state was reached in this step.

    Returns
    -------
    q_loss_value : float
        Loss value.

    See also
    --------
    mse_action_value_loss
        The mean squared error loss.
    """
    chex.assert_equal_shape_prefix((observations, actions), prefix_len=1)
    chex.assert_equal_shape((observations, next_observations))
    chex.assert_equal_shape_prefix((observations, rewards), prefix_len=1)
    chex.assert_equal_shape_prefix((observations, terminations), prefix_len=1)
    chex.assert_equal_shape((rewards, terminations))

    next_actions = policy_target(next_observations)
    q_target_next = q_target(
        jnp.concatenate((next_observations, next_actions), axis=-1)
    ).squeeze()
    q_bootstrap = rewards + (1 - terminations) * gamma * q_target_next

    q_loss_value, grads = nnx.value_and_grad(mse_action_value_loss, argnums=3)(
        observations, actions, q_bootstrap, q
    )
    q_optimizer.update(grads)

    return q_loss_value


<<<<<<< HEAD
def actor_loss(
    policy: nn.Module,
    q: nn.Module,
    q_state: TargetTrainState,
    observations: np.ndarray,
    policy_params: flax.core.FrozenDict,
=======
@nnx.jit
def ddpg_update_actor(
    policy: nnx.Module,
    policy_optimizer: nnx.Optimizer,
    q: nnx.Module,
    observations: jnp.ndarray,
>>>>>>> b496005a
) -> float:
    """DDPG actor update.

    See also
    --------
    deterministic_policy_value_loss
        The loss function used during the optimization step.
    """
<<<<<<< HEAD
    return -q.apply(
        q_state.params, observations, policy.apply(policy_params, observations)
    ).mean()


def ddpg_update_critic(
    policy: nn.Module,
    q: nn.Module,
    gamma: float,
    policy_state: TargetTrainState,
    q_state: TargetTrainState,
    observations: np.ndarray,
    actions: np.ndarray,
    next_observations: np.ndarray,
    rewards: np.ndarray,
    dones: np.ndarray,
) -> Tuple[TargetTrainState, float]:
    """DDPG critic update."""
    # TODO why was it clipped to [-1, 1] before?
    next_actions = policy.apply(policy_state.target_params, next_observations)
    q_next_target = q.apply(
        q_state.target_params, next_observations, next_actions
    ).reshape(-1)
    q_actual = (rewards + (1 - dones) * gamma * q_next_target).reshape(-1)

    loss = partial(critic_loss, q, observations, actions, q_actual)
    q_loss_value, grads = jax.value_and_grad(loss)(q_state.params)
    q_state = q_state.apply_gradients(grads=grads)

    return q_state, q_loss_value
=======
    actor_loss_value, grads = nnx.value_and_grad(
        deterministic_policy_value_loss, argnums=2
    )(q, observations, policy)
    policy_optimizer.update(grads)
    return actor_loss_value


@nnx.jit
def update_target(net: nnx.Module, target_net: nnx.Module, tau: float) -> None:
    """Update target network inplace with Polyak averaging.
>>>>>>> b496005a

    Parameters
    ----------
    net : nnx.Module
        Live network.

<<<<<<< HEAD
def ddpg_update_actor(
    actor: nn.Module,
    q: nn.Module,
    actor_state: TargetTrainState,
    q_state: TargetTrainState,
    observations: np.ndarray,
) -> Tuple[TargetTrainState, float]:
    """DDPG actor update."""
    loss = partial(actor_loss, actor, q, q_state, observations)
    actor_loss_value, grads = jax.value_and_grad(loss)(actor_state.params)
    actor_state = actor_state.apply_gradients(grads=grads)
    return actor_state, actor_loss_value


def sample_actions(
    actor: nn.Module,
    actor_state: TargetTrainState,
    action_space: gym.spaces.Box,
    obs: np.ndarray,
    exploration_noise: float,
    rng: np.random.Generator,
) -> np.ndarray:
    """Sample actions with deterministic policy and Gaussian action noise."""
    deterministic_actions = jax.device_get(actor.apply(actor_state.params, obs))
    noise = rng.normal(0.0, actor.action_scale * exploration_noise)
    exploring_actions = deterministic_actions + noise
    return exploring_actions.clip(action_space.low, action_space.high)


def train_ddpg(
    envs,
    policy: nn.Module,
    q: nn.Module,
    seed: int = 1,
    total_timesteps: int = 1_000_000,
    actor_learning_rate: float = 3e-4,
    q_learning_rate: float = 3e-4,
=======
    target_net : nnx.Module
        Target network.

    tau : float
        The step_size used to update the Polyak average, i.e., the coefficient
        with which the live network's parameters will be multiplied.
    """
    params = nnx.state(net)
    target_params = nnx.state(target_net)
    target_params = optax.incremental_update(params, target_params, tau)
    nnx.update(target_net, target_params)


def sample_actions(
    action_low: jnp.ndarray,
    action_high: jnp.ndarray,
    action_scale: jnp.ndarray,
    exploration_noise: float,
    policy: DeterministicPolicy,
    obs: jnp.ndarray,
    key: jnp.ndarray,
) -> jnp.ndarray:
    """Sample actions with deterministic policy and Gaussian action noise.

    Actions will be clipped to [action_low, action_high].
    """
    action = policy(obs)
    exploring_action = jax.random.multivariate_normal(
        key, action, jnp.diag(action_scale * exploration_noise)
    )
    return jnp.clip(exploring_action, action_low, action_high)


def create_ddpg_state(
    env: gym.Env[gym.spaces.Box, gym.spaces.Box],
    policy_hidden_nodes: list[int] | tuple[int] = (256, 256),
    policy_learning_rate: float = 3e-4,
    q_hidden_nodes: list[int] | tuple[int] = (256, 256),
    q_learning_rate: float = 3e-4,
    seed: int = 0,
) -> namedtuple:
    """Create components for DDPG algorithm with default configuration."""
    env.action_space.seed(seed)

    policy_net = MLP(
        env.observation_space.shape[0],
        env.action_space.shape[0],
        policy_hidden_nodes,
        nnx.Rngs(seed),
    )
    policy = DeterministicPolicy(policy_net, env.action_space)
    policy_optimizer = nnx.Optimizer(
        policy, optax.adam(learning_rate=policy_learning_rate)
    )

    q = MLP(
        env.observation_space.shape[0] + env.action_space.shape[0],
        1,
        q_hidden_nodes,
        nnx.Rngs(seed),
    )
    q_optimizer = nnx.Optimizer(q, optax.adam(learning_rate=q_learning_rate))

    return namedtuple(
        "DDPGState",
        [
            "policy",
            "policy_optimizer",
            "q",
            "q_optimizer",
        ],
    )(policy, policy_optimizer, q, q_optimizer)


def train_ddpg(
    env: gym.Env[gym.spaces.Box, gym.spaces.Box],
    policy: nnx.Module,
    policy_optimizer: nnx.Optimizer,
    q: nnx.Module,
    q_optimizer: nnx.Optimizer,
    seed: int = 1,
    total_timesteps: int = 1_000_000,
>>>>>>> b496005a
    buffer_size: int = 1_000_000,
    gamma: float = 0.99,
    tau: float = 0.005,
    batch_size: int = 256,
    gradient_steps: int = 1,
    exploration_noise: float = 0.1,
    learning_starts: int = 25_000,
    policy_frequency: int = 2,
<<<<<<< HEAD
    verbose: int = 0,
) -> Tuple[nn.Module, flax.core.FrozenDict, nn.Module, flax.core.FrozenDict]:
=======
    policy_target: nnx.Optimizer | None = None,
    q_target: nnx.Optimizer | None = None,
    logger: LoggerBase | None = None,
) -> tuple[
    nnx.Module, nnx.Module, nnx.Optimizer, nnx.Module, nnx.Module, nnx.Optimizer
]:
>>>>>>> b496005a
    """Deep Deterministic Policy Gradients (DDPG).

    This is an off-policy actor-critic algorithm with a deterministic policy.
    The critic approximates the action-value function. The actor will maximize
    action values based on the approximation of the action-value function.

    DDPG [2]_ extends Deterministic Policy Gradients [1]_ to use neural
    networks as function approximators with target networks.

    Parameters
    ----------
    env: Vectorized Gymnasium environments.
    policy: Deterministic policy network.
    policy_optimizer: Optimizer for the policy network.
    q: Q network.
    q_optimizer: Optimizer for the Q network.
    seed: Seed for random number generators in Jax and NumPy.
    total_timesteps: Number of steps to execute in the environment.
    actor_learning_rate: Learning rate of the actor.
    q_learning_rate: Learning rate of the critic.
    buffer_size: Size of the replay buffer.
    gamma: Discount factor.
    tau
        Learning rate for polyak averaging of target policy and value function.
    batch_size
        Size of a batch during gradient computation.
    gradient_steps
        Number of gradient steps during one training phase.
    exploration_noise
        Exploration noise in action space. Will be scaled by half of the range
        of the action space.
    learning_starts
        Learning starts after this number of random steps was taken in the
        environment.
    policy_frequency
        The policy will only be updated after this number of steps. Target
        policy and value function will be updated with the same frequency. The
        value function will be updated after every step.
    policy_target
        Target policy. Only has to be set if we want to continue training
        from an old state.
    q_target
        Target network. Only has to be set if we want to continue training
        from an old state.
    logger : LoggerBase, optional
        Experiment logger.

    Returns
    -------
    policy
        Final policy.
    policy_target
        Target policy.
    policy_optimizer
        Policy optimizer.
    q
        Final state-action value function.
    q_target
        Target network.
    q_optimizer
        Optimizer for Q network.

    References
    ----------
    .. [1] Silver, D., Lever, G., Heess, N., Degris, T., Wierstra, D. &
       Riedmiller, M. (2014). Deterministic Policy Gradient Algorithms.
       In Proceedings of the 31st International Conference on Machine Learning,
       PMLR 32(1):387-395. https://proceedings.mlr.press/v32/silver14.html

    .. [2] Lillicrap, T.P., Hunt, J.J., Pritzel, A., Heess, N., Erez, T.,
       Tassa, Y., Silver, D. & Wierstra, D. (2016). Continuous control with
       deep reinforcement learning. In 4th International Conference on Learning
       Representations, {ICLR} 2016, San Juan, Puerto Rico, May 2-4, 2016,
       Conference Track Proceedings. http://arxiv.org/abs/1509.02971
    """
    rng = np.random.default_rng(seed)
    key = jax.random.key(seed)

    assert isinstance(
<<<<<<< HEAD
        envs.single_action_space, gym.spaces.Box
    ), "only continuous action space is supported"
    action_space: gym.spaces.Box = envs.action_space
=======
        env.action_space, gym.spaces.Box
    ), "only continuous action space is supported"
>>>>>>> b496005a

    env.observation_space.dtype = np.float32
    rb = ReplayBuffer(buffer_size)

    action_scale = 0.5 * (env.action_space.high - env.action_space.low)
    _sample_actions = nnx.jit(
        partial(
            sample_actions,
            env.action_space.low,
            env.action_space.high,
            action_scale,
            exploration_noise,
        )
    )
<<<<<<< HEAD
    policy.apply = jax.jit(policy.apply)
    q.apply = jax.jit(q.apply)
    update_critic = jax.jit(partial(ddpg_update_critic, policy, q, gamma))
    update_actor = jax.jit(partial(ddpg_update_actor, policy, q))

    for t in range(total_timesteps):
        if t < learning_starts:
            actions = envs.action_space.sample()
        else:
            actions = sample_actions(
                policy,
                policy_state,
                envs.single_action_space,
                obs,
                exploration_noise,
                rng,
            )
=======
>>>>>>> b496005a

    if logger is not None:
        logger.start_new_episode()
    obs, _ = env.reset(seed=seed)
    steps_per_episode = 0

<<<<<<< HEAD
        for i in range(len(terminations)):
            if terminations[i] or truncations[i]:
                print(
                    f"{t=}, length={infos['episode']['l']}, "
                    f"return={infos['episode']['r']}"
                )
            break
=======
    if policy_target is None:
        policy_target = nnx.clone(policy)
    if q_target is None:
        q_target = nnx.clone(q)
>>>>>>> b496005a

    for global_step in tqdm.trange(total_timesteps):
        if global_step < learning_starts:
            action = env.action_space.sample()
        else:
            key, action_key = jax.random.split(key, 2)
            action = np.asarray(
                _sample_actions(policy, jnp.asarray(obs), action_key)
            )

        next_obs, reward, termination, truncated, info = env.step(action)
        steps_per_episode += 1

        rb.add_sample(
            observation=obs,
            action=action,
            reward=reward,
            next_observation=next_obs,
            termination=termination,
        )

        done = termination or truncated
        if done:
            if logger is not None:
                if "episode" in info:
                    logger.record_stat(
                        "return", info["episode"]["r"], step=global_step
                    )
                logger.stop_episode(steps_per_episode)
                logger.start_new_episode()

            obs, _ = env.reset()
            steps_per_episode = 0
            continue

        obs = next_obs

        if global_step > learning_starts:
            for _ in range(gradient_steps):
<<<<<<< HEAD
                observations, actions, rewards, next_observations, dones = (
                    rb.sample_batch(batch_size, rng)
                )

                q_state, q_loss_value = update_critic(
                    policy_state,
                    q_state,
=======
                (
                    observations,
                    actions,
                    rewards,
                    next_observations,
                    terminations,
                ) = rb.sample_batch(batch_size, rng)

                q_loss_value = ddpg_update_critic(
                    policy_target,
                    q,
                    q_target,
                    q_optimizer,
                    gamma,
>>>>>>> b496005a
                    observations,
                    actions,
                    next_observations,
                    rewards,
<<<<<<< HEAD
                    dones,
                )
                if t % policy_frequency == 0:
                    policy_state, actor_loss_value = update_actor(
                        policy_state, q_state, observations
                    )
                    policy_state = policy_state.replace(
                        target_params=optax.incremental_update(
                            policy_state.params, policy_state.target_params, tau
                        )
                    )
                    q_state = q_state.replace(
                        target_params=optax.incremental_update(
                            q_state.params, q_state.target_params, tau
                        )
=======
                    terminations,
                )
                if logger is not None:
                    logger.record_stat("q loss", q_loss_value, step=global_step)
                    logger.record_epoch("q", q, step=global_step)

                if global_step % policy_frequency == 0:
                    actor_loss_value = ddpg_update_actor(
                        policy, policy_optimizer, q, observations
>>>>>>> b496005a
                    )

                    update_target(policy, policy_target, tau)
                    # TODO why is it updated less often than q?
                    update_target(q, q_target, tau)

                    if logger is not None:
                        logger.record_stat(
                            "policy loss", actor_loss_value, step=global_step
                        )
                        logger.record_epoch("policy", policy, step=global_step)
                        logger.record_epoch(
                            "policy_target", policy_target, step=global_step
                        )
                        logger.record_epoch(
                            "q_target", q_target, step=global_step
                        )

    return policy, policy_target, policy_optimizer, q, q_target, q_optimizer<|MERGE_RESOLUTION|>--- conflicted
+++ resolved
@@ -1,32 +1,7 @@
-<<<<<<< HEAD
-from collections import deque
-=======
 from collections import OrderedDict, namedtuple
->>>>>>> b496005a
 from functools import partial
 from typing import List, Tuple
 
-<<<<<<< HEAD
-import flax
-import flax.linen as nn
-import gymnasium as gym
-import jax
-import jax.numpy as jnp
-import numpy as np
-import optax
-from flax.training.train_state import TrainState
-from numpy.typing import ArrayLike
-
-from ...policy.replay_buffer import ReplayBufferJax as ReplayBuffer
-
-
-class MlpQNetwork(nn.Module):
-    r"""Q network represented by multilayer perceptron.
-
-    A Q network maps observations and actions to their value, hence, represents
-    the action-value function :math:`Q(o, a)`.
-    """
-=======
 import chex
 import gymnasium as gym
 import jax.numpy as jnp
@@ -80,8 +55,6 @@
     def __len__(self):
         return self.current_len
 
->>>>>>> b496005a
-
 # TODO consolidate MLP implementations
 class MLP(nnx.Module):
     """Multilayer Perceptron.
@@ -149,29 +122,6 @@
     action_bias: nnx.Variable[jnp.ndarray]
     """Offset for each component of the action."""
 
-<<<<<<< HEAD
-    @nn.compact
-    def __call__(self, x):
-        for n_nodes in self.hidden_nodes:
-            x = nn.Dense(n_nodes)(x)
-            x = nn.relu(x)
-        x = nn.Dense(self.action_dim)(x)
-        x = nn.tanh(x)
-        x = x * self.action_scale + self.action_bias
-        return x
-
-    @staticmethod
-    def create(actor_hidden_nodes: List[int], envs: gym.vector.SyncVectorEnv):
-        return DeterministicMlpPolicyNetwork(
-            hidden_nodes=actor_hidden_nodes,
-            action_dim=np.prod(envs.single_action_space.shape),
-            action_scale=jnp.array(
-                (envs.action_space.high - envs.action_space.low) / 2.0
-            ),
-            action_bias=jnp.array(
-                (envs.action_space.high + envs.action_space.low) / 2.0
-            ),
-=======
     def __init__(self, policy_net: nnx.Module, action_space: gym.spaces.Box):
         self.policy_net = policy_net
         self.action_scale = nnx.Variable(
@@ -179,7 +129,6 @@
         )
         self.action_bias = nnx.Variable(
             jnp.array((action_space.high + action_space.low) / 2.0)
->>>>>>> b496005a
         )
 
     def __call__(self, observation: jnp.ndarray) -> jnp.ndarray:
@@ -216,10 +165,6 @@
     loss : array, shape ()
         Mean squared distance between predicted and actual action values.
     """
-<<<<<<< HEAD
-
-    target_params: flax.core.FrozenDict
-=======
     chex.assert_equal_shape_prefix((observations, actions), prefix_len=1)
     chex.assert_equal_shape_prefix(
         (observations, q_target_values), prefix_len=1
@@ -253,19 +198,10 @@
     ----------
     q : nnx.Module
         Q network.
->>>>>>> b496005a
 
     observations : array, shape (n_samples, n_observation_features)
         Batch of observations.
 
-<<<<<<< HEAD
-def critic_loss(
-    q: nn.Module,
-    observations: np.ndarray,
-    actions: np.ndarray,
-    q_target: np.ndarray,
-    q_params: flax.core.FrozenDict,
-=======
     policy : nnx.Module
         Deterministic policy represented by neural network.
 
@@ -292,7 +228,6 @@
     next_observations: jnp.ndarray,
     rewards: jnp.ndarray,
     terminations: jnp.ndarray,
->>>>>>> b496005a
 ) -> float:
     r"""DDPG critic update.
 
@@ -367,21 +302,12 @@
     return q_loss_value
 
 
-<<<<<<< HEAD
-def actor_loss(
-    policy: nn.Module,
-    q: nn.Module,
-    q_state: TargetTrainState,
-    observations: np.ndarray,
-    policy_params: flax.core.FrozenDict,
-=======
 @nnx.jit
 def ddpg_update_actor(
     policy: nnx.Module,
     policy_optimizer: nnx.Optimizer,
     q: nnx.Module,
     observations: jnp.ndarray,
->>>>>>> b496005a
 ) -> float:
     """DDPG actor update.
 
@@ -390,38 +316,6 @@
     deterministic_policy_value_loss
         The loss function used during the optimization step.
     """
-<<<<<<< HEAD
-    return -q.apply(
-        q_state.params, observations, policy.apply(policy_params, observations)
-    ).mean()
-
-
-def ddpg_update_critic(
-    policy: nn.Module,
-    q: nn.Module,
-    gamma: float,
-    policy_state: TargetTrainState,
-    q_state: TargetTrainState,
-    observations: np.ndarray,
-    actions: np.ndarray,
-    next_observations: np.ndarray,
-    rewards: np.ndarray,
-    dones: np.ndarray,
-) -> Tuple[TargetTrainState, float]:
-    """DDPG critic update."""
-    # TODO why was it clipped to [-1, 1] before?
-    next_actions = policy.apply(policy_state.target_params, next_observations)
-    q_next_target = q.apply(
-        q_state.target_params, next_observations, next_actions
-    ).reshape(-1)
-    q_actual = (rewards + (1 - dones) * gamma * q_next_target).reshape(-1)
-
-    loss = partial(critic_loss, q, observations, actions, q_actual)
-    q_loss_value, grads = jax.value_and_grad(loss)(q_state.params)
-    q_state = q_state.apply_gradients(grads=grads)
-
-    return q_state, q_loss_value
-=======
     actor_loss_value, grads = nnx.value_and_grad(
         deterministic_policy_value_loss, argnums=2
     )(q, observations, policy)
@@ -432,52 +326,12 @@
 @nnx.jit
 def update_target(net: nnx.Module, target_net: nnx.Module, tau: float) -> None:
     """Update target network inplace with Polyak averaging.
->>>>>>> b496005a
 
     Parameters
     ----------
     net : nnx.Module
         Live network.
 
-<<<<<<< HEAD
-def ddpg_update_actor(
-    actor: nn.Module,
-    q: nn.Module,
-    actor_state: TargetTrainState,
-    q_state: TargetTrainState,
-    observations: np.ndarray,
-) -> Tuple[TargetTrainState, float]:
-    """DDPG actor update."""
-    loss = partial(actor_loss, actor, q, q_state, observations)
-    actor_loss_value, grads = jax.value_and_grad(loss)(actor_state.params)
-    actor_state = actor_state.apply_gradients(grads=grads)
-    return actor_state, actor_loss_value
-
-
-def sample_actions(
-    actor: nn.Module,
-    actor_state: TargetTrainState,
-    action_space: gym.spaces.Box,
-    obs: np.ndarray,
-    exploration_noise: float,
-    rng: np.random.Generator,
-) -> np.ndarray:
-    """Sample actions with deterministic policy and Gaussian action noise."""
-    deterministic_actions = jax.device_get(actor.apply(actor_state.params, obs))
-    noise = rng.normal(0.0, actor.action_scale * exploration_noise)
-    exploring_actions = deterministic_actions + noise
-    return exploring_actions.clip(action_space.low, action_space.high)
-
-
-def train_ddpg(
-    envs,
-    policy: nn.Module,
-    q: nn.Module,
-    seed: int = 1,
-    total_timesteps: int = 1_000_000,
-    actor_learning_rate: float = 3e-4,
-    q_learning_rate: float = 3e-4,
-=======
     target_net : nnx.Module
         Target network.
 
@@ -560,7 +414,6 @@
     q_optimizer: nnx.Optimizer,
     seed: int = 1,
     total_timesteps: int = 1_000_000,
->>>>>>> b496005a
     buffer_size: int = 1_000_000,
     gamma: float = 0.99,
     tau: float = 0.005,
@@ -569,17 +422,12 @@
     exploration_noise: float = 0.1,
     learning_starts: int = 25_000,
     policy_frequency: int = 2,
-<<<<<<< HEAD
-    verbose: int = 0,
-) -> Tuple[nn.Module, flax.core.FrozenDict, nn.Module, flax.core.FrozenDict]:
-=======
     policy_target: nnx.Optimizer | None = None,
     q_target: nnx.Optimizer | None = None,
     logger: LoggerBase | None = None,
 ) -> tuple[
     nnx.Module, nnx.Module, nnx.Optimizer, nnx.Module, nnx.Module, nnx.Optimizer
 ]:
->>>>>>> b496005a
     """Deep Deterministic Policy Gradients (DDPG).
 
     This is an off-policy actor-critic algorithm with a deterministic policy.
@@ -659,14 +507,8 @@
     key = jax.random.key(seed)
 
     assert isinstance(
-<<<<<<< HEAD
-        envs.single_action_space, gym.spaces.Box
-    ), "only continuous action space is supported"
-    action_space: gym.spaces.Box = envs.action_space
-=======
         env.action_space, gym.spaces.Box
     ), "only continuous action space is supported"
->>>>>>> b496005a
 
     env.observation_space.dtype = np.float32
     rb = ReplayBuffer(buffer_size)
@@ -681,46 +523,16 @@
             exploration_noise,
         )
     )
-<<<<<<< HEAD
-    policy.apply = jax.jit(policy.apply)
-    q.apply = jax.jit(q.apply)
-    update_critic = jax.jit(partial(ddpg_update_critic, policy, q, gamma))
-    update_actor = jax.jit(partial(ddpg_update_actor, policy, q))
-
-    for t in range(total_timesteps):
-        if t < learning_starts:
-            actions = envs.action_space.sample()
-        else:
-            actions = sample_actions(
-                policy,
-                policy_state,
-                envs.single_action_space,
-                obs,
-                exploration_noise,
-                rng,
-            )
-=======
->>>>>>> b496005a
 
     if logger is not None:
         logger.start_new_episode()
     obs, _ = env.reset(seed=seed)
     steps_per_episode = 0
 
-<<<<<<< HEAD
-        for i in range(len(terminations)):
-            if terminations[i] or truncations[i]:
-                print(
-                    f"{t=}, length={infos['episode']['l']}, "
-                    f"return={infos['episode']['r']}"
-                )
-            break
-=======
     if policy_target is None:
         policy_target = nnx.clone(policy)
     if q_target is None:
         q_target = nnx.clone(q)
->>>>>>> b496005a
 
     for global_step in tqdm.trange(total_timesteps):
         if global_step < learning_starts:
@@ -760,15 +572,6 @@
 
         if global_step > learning_starts:
             for _ in range(gradient_steps):
-<<<<<<< HEAD
-                observations, actions, rewards, next_observations, dones = (
-                    rb.sample_batch(batch_size, rng)
-                )
-
-                q_state, q_loss_value = update_critic(
-                    policy_state,
-                    q_state,
-=======
                 (
                     observations,
                     actions,
@@ -783,28 +586,10 @@
                     q_target,
                     q_optimizer,
                     gamma,
->>>>>>> b496005a
                     observations,
                     actions,
                     next_observations,
                     rewards,
-<<<<<<< HEAD
-                    dones,
-                )
-                if t % policy_frequency == 0:
-                    policy_state, actor_loss_value = update_actor(
-                        policy_state, q_state, observations
-                    )
-                    policy_state = policy_state.replace(
-                        target_params=optax.incremental_update(
-                            policy_state.params, policy_state.target_params, tau
-                        )
-                    )
-                    q_state = q_state.replace(
-                        target_params=optax.incremental_update(
-                            q_state.params, q_state.target_params, tau
-                        )
-=======
                     terminations,
                 )
                 if logger is not None:
@@ -814,7 +599,6 @@
                 if global_step % policy_frequency == 0:
                     actor_loss_value = ddpg_update_actor(
                         policy, policy_optimizer, q, observations
->>>>>>> b496005a
                     )
 
                     update_target(policy, policy_target, tau)
