--- conflicted
+++ resolved
@@ -36,12 +36,9 @@
     "chex",
     "tqdm",
     "flax",
-<<<<<<< HEAD
     "orbax-export",
-=======
     "orbax",
     "aim",
->>>>>>> 101c00d6
 ]
 dynamic = ["version", "readme"]
 
