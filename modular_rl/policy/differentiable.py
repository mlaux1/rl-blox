--- conflicted
+++ resolved
@@ -20,15 +20,10 @@
 
     def __init__(self, sizes: List[int], key: jax.random.PRNGKey, initializer=jax.nn.initializers.he_uniform):
         keys = jax.random.split(key, len(sizes))
-<<<<<<< HEAD
-        self.theta = [self._random_layer_params(m, n, k, initializer)
-                      for m, n, k in zip(sizes[:-1], sizes[1:], keys)]
-=======
         self.theta = [
             self._random_layer_params(m, n, k)
             for m, n, k in zip(sizes[:-1], sizes[1:], keys)
         ]
->>>>>>> 2a30797a
 
     def _random_layer_params(self, m: int, n: int, key: jax.random.PRNGKey, initializer):
         w_key, b_key = jax.random.split(key)
